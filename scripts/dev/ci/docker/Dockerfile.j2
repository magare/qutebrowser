--- conflicted
+++ resolved
@@ -15,12 +15,8 @@
     {% else %}
     qt5-base \
     qt5-declarative \
-<<<<<<< HEAD
-    {% if webengine %}qt5-webengine python-pyqt5-webengine{% else %}qt5-webkit{% endif %} \
-=======
     {% if webengine %}
     qt5-webengine python-pyqtwebengine \
->>>>>>> 1417ffa5
     python-pyqt5 \
     {% endif %}
     xorg-xinit \
