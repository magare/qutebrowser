#!/usr/bin/env python3
# vim: ft=python fileencoding=utf-8 sts=4 sw=4 et:

# Copyright 2014-2021 Florian Bruhin (The Compiler) <mail@qutebrowser.org>
#
# This file is part of qutebrowser.
#
# qutebrowser is free software: you can redistribute it and/or modify
# it under the terms of the GNU General Public License as published by
# the Free Software Foundation, either version 3 of the License, or
# (at your option) any later version.
#
# qutebrowser is distributed in the hope that it will be useful,
# but WITHOUT ANY WARRANTY; without even the implied warranty of
# MERCHANTABILITY or FITNESS FOR A PARTICULAR PURPOSE.  See the
# GNU General Public License for more details.
#
# You should have received a copy of the GNU General Public License
# along with qutebrowser.  If not, see <https://www.gnu.org/licenses/>.

"""Build a new release."""


import os
import sys
import time
import shutil
import pathlib
import subprocess
import argparse
import tarfile
import tempfile
import collections
import dataclasses
import re
from typing import Iterable, List, Optional

try:
    import winreg
except ImportError:
    pass

REPO_ROOT = pathlib.Path(__file__).resolve().parents[2]
sys.path.insert(0, str(REPO_ROOT))

import qutebrowser
from scripts import utils
from scripts.dev import update_3rdparty, misc_checks


IS_MACOS = sys.platform == 'darwin'
IS_WINDOWS = os.name == 'nt'


@dataclasses.dataclass
class Artifact:

    """A single file being uploaded to GitHub."""

    path: pathlib.Path
    mimetype: str
    description: str

    def __str__(self):
        return f"{self.path} ({self.mimetype}): {self.description}"


def call_script(name: str, *args: str, python: str = sys.executable) -> None:
    """Call a given shell script.

    Args:
        name: The script to call.
        *args: The arguments to pass.
        python: The python interpreter to use.
    """
    subprocess.run([python, REPO_ROOT / "scripts" / name, *args], check=True)


def call_tox(
    toxenv: str,
    *args: str,
    python: pathlib.Path = pathlib.Path(sys.executable),
    debug: bool = False,
) -> None:
    """Call tox.

    Args:
        toxenv: Which tox environment to use
        *args: The arguments to pass.
        python: The python interpreter to use.
        debug: Turn on pyinstaller debugging
    """
    env = os.environ.copy()
    env['PYTHON'] = str(python)
    env['PATH'] = os.environ['PATH'] + os.pathsep + str(python.parent)
    if debug:
        env['PYINSTALLER_DEBUG'] = '1'
    subprocess.run(
        [sys.executable, '-m', 'tox', '-vv', '-e', toxenv, *args],
        env=env, check=True)


def run_asciidoc2html() -> None:
    """Run the asciidoc2html script."""
    utils.print_title("Running asciidoc2html.py")
    call_script('asciidoc2html.py')


def _maybe_remove(path: pathlib.Path) -> None:
    """Remove a path if it exists."""
    try:
        shutil.rmtree(path)
    except FileNotFoundError:
        pass


def _filter_whitelisted(output: bytes, patterns: Iterable[str]) -> Iterable[str]:
    """Get all lines not matching any of the given regex patterns."""
    for line in output.decode('utf-8').splitlines():
        if not any(re.fullmatch(pattern, line) for pattern in patterns):
            yield line


def _smoke_test_run(
    executable: pathlib.Path,
    *args: str,
) -> subprocess.CompletedProcess:
    """Get a subprocess to run a smoke test."""
    argv = [
        executable,
        '--no-err-windows',
        '--nowindow',
        '--temp-basedir',
        *args,
        'about:blank',
        ':later 500 quit',
    ]
    return subprocess.run(argv, check=True, capture_output=True)


def smoke_test(executable: pathlib.Path, debug: bool, qt6: bool) -> None:
    """Try starting the given qutebrowser executable."""
    stdout_whitelist = []
    stderr_whitelist = [
        # PyInstaller debug output
        r'\[.*\] PyInstaller Bootloader .*',
        r'\[.*\] LOADER: .*',
    ]
    if IS_MACOS:
        stderr_whitelist.extend([
            # macOS on Qt 5.15
            # https://github.com/qutebrowser/qutebrowser/issues/4919
            (r'objc\[.*\]: .* One of the two will be used\. '
            r'Which one is undefined\.'),
            (r'QCoreApplication::applicationDirPath: Please instantiate the '
            r'QApplication object first'),
            (r'\[.*:ERROR:mach_port_broker.mm\(48\)\] bootstrap_look_up '
            r'org\.chromium\.Chromium\.rohitfork\.1: Permission denied \(1100\)'),
            (r'\[.*:ERROR:mach_port_broker.mm\(43\)\] bootstrap_look_up: '
            r'Unknown service name \(1102\)'),

            # macOS on Qt 5.15
            (r'[0-9:]* WARNING: The available OpenGL surface format was either not '
            r'version 3\.2 or higher or not a Core Profile\.'),
            r'Chromium on macOS will fall back to software rendering in this case\.',
            r'Hardware acceleration and features such as WebGL will not be available\.',
            r'Unable to create basic Accelerated OpenGL renderer\.',
            r'Core Image is now using the software OpenGL renderer\. This will be slow\.',

            # https://github.com/qutebrowser/qutebrowser/issues/3719
            '[0-9:]* ERROR: Load error: ERR_FILE_NOT_FOUND',

            # macOS 11
            (r'[0-9:]* WARNING: Failed to load libssl/libcrypto\.'),
        ])
        if qt6:
            stderr_whitelist.extend([
                # FIXME:qt6 Qt 6.3 on macOS
                r'[0-9:]* WARNING: Incompatible version of OpenSSL',
                r'[0-9:]* WARNING: Qt WebEngine resources not found at .*',
                (r'[0-9:]* WARNING: Installed Qt WebEngine locales directory not found at '
                r'location /qtwebengine_locales\. Trying application directory\.\.\.'),

                # https://github.com/pyinstaller/pyinstaller/pull/6903
                r"[0-9:]* INFO: Sandboxing disabled by user\.",

                # macOS?
                (r'\[.*:ERROR:command_buffer_proxy_impl.cc\([0-9]*\)\] '
                r'ContextResult::kTransientFailure: Failed to send '
                r'GpuControl\.CreateCommandBuffer\.'),
            ])
    elif IS_WINDOWS:
        stderr_whitelist.extend([
            # Windows N:
            # https://github.com/microsoft/playwright/issues/2901
            (r'\[.*:ERROR:dxva_video_decode_accelerator_win.cc\(\d+\)\] '
            r'DXVAVDA fatal error: could not LoadLibrary: .*: The specified '
            r'module could not be found. \(0x7E\)'),
        ])

    proc = _smoke_test_run(executable)
    if debug:
        print("Skipping output check for debug build")
        return

    stdout = '\n'.join(_filter_whitelisted(proc.stdout, stdout_whitelist))
    stderr = '\n'.join(_filter_whitelisted(proc.stderr, stderr_whitelist))

    if stdout or stderr:
        print("Unexpected output, running with --debug")
        proc = _smoke_test_run(executable, '--debug')
        debug_stdout = proc.stdout.decode('utf-8')
        debug_stderr = proc.stderr.decode('utf-8')

        lines = [
            "Unexpected output!",
            "",
        ]
        if stdout:
            lines += [
                "stdout",
                "------",
                "",
                stdout,
                "",
            ]
        if stderr:
            lines += [
                "stderr",
                "------",
                "",
                stderr,
                "",
            ]
        if debug_stdout:
            lines += [
                "debug rerun stdout",
                "------------------",
                "",
                debug_stdout,
                "",
            ]
        if debug_stderr:
            lines += [
                "debug rerun stderr",
                "------------------",
                "",
                debug_stderr,
                "",
            ]

        raise Exception("\n".join(lines))  # pylint: disable=broad-exception-raised


def verify_windows_exe(exe_path: pathlib.Path) -> None:
    """Make sure the Windows .exe has a correct checksum."""
    import pefile
    pe = pefile.PE(exe_path)
    assert pe.verify_checksum()


def patch_mac_app(qt6: bool) -> None:
    """Patch .app to save some space and make it signable."""
    dist_path = pathlib.Path('dist')
    ver = '6' if qt6 else '5'
    app_path = dist_path / 'qutebrowser.app'

    contents_path = app_path / 'Contents'
    macos_path = contents_path / 'MacOS'
    resources_path = contents_path / 'Resources'
    pyqt_path = macos_path / f'PyQt{ver}'

    # Replace some duplicate files by symlinks
    framework_path = pyqt_path / f'Qt{ver}' / 'lib' / 'QtWebEngineCore.framework'

    framework_resource_path = framework_path / 'Resources'
    for file_path in framework_resource_path.iterdir():
        target = pathlib.Path(*[os.pardir] * 5, file_path.name)
        if file_path.is_dir():
            shutil.rmtree(file_path)
        else:
            file_path.unlink()
        file_path.symlink_to(target)

    if qt6:
        # Symlinking QtWebEngineCore.framework does not seem to work with Qt 6.
        # Also, the symlinking/moving before signing doesn't seem to be required.
        return

    core_lib = framework_path / 'Versions' / '5' / 'QtWebEngineCore'
    core_lib.unlink()
    core_target = pathlib.Path(*[os.pardir] * 7, 'MacOS', 'QtWebEngineCore')
    core_lib.symlink_to(core_target)

    # Move stuff around to make things signable on macOS
    # See https://github.com/pyinstaller/pyinstaller/issues/6612
    pyqt_path_dest = resources_path / pyqt_path.name
    shutil.move(pyqt_path, pyqt_path_dest)
    pyqt_path_target = pathlib.Path("..") / pyqt_path_dest.relative_to(contents_path)
    pyqt_path.symlink_to(pyqt_path_target)

    for path in macos_path.glob("Qt*"):
        link_path = resources_path / path.name
        target_path = pathlib.Path("..") / path.relative_to(contents_path)
        link_path.symlink_to(target_path)


def sign_mac_app() -> None:
    """Re-sign and verify the Mac .app."""
    app_path = pathlib.Path('dist') / 'qutebrowser.app'
    subprocess.run([
        'codesign',
        '-s', '-',
        '--force',
        '--timestamp',
        '--deep',
        '--verbose',
        app_path,
    ], check=True)
    subprocess.run([
        'codesign',
        '--verify',
        '--strict',
        '--deep',
        '--verbose',
        app_path,
    ], check=True)


def _mac_bin_path(base: pathlib.Path) -> pathlib.Path:
    """Get the macOS qutebrowser binary path."""
    return pathlib.Path(base, 'qutebrowser.app', 'Contents', 'MacOS', 'qutebrowser')


def build_mac(
    *,
    gh_token: Optional[str],
    qt6: bool,
    skip_packaging: bool,
    debug: bool,
) -> List[Artifact]:
    """Build macOS .dmg/.app."""
    utils.print_title("Cleaning up...")
    for f in ['wc.dmg', 'template.dmg']:
        try:
            os.remove(f)
        except FileNotFoundError:
            pass
    for d in ['dist', 'build']:
        shutil.rmtree(d, ignore_errors=True)

    utils.print_title("Updating 3rdparty content")
    update_3rdparty.run(ace=False, pdfjs=True, legacy_pdfjs=not qt6, fancy_dmg=False,
                        gh_token=gh_token)

    utils.print_title("Building .app via pyinstaller")
<<<<<<< HEAD
    call_tox('pyinstaller-64bit', '-r', debug=debug)
=======
    call_tox(f'pyinstaller-64{"-qt6" if qt6 else ""}', '-r', debug=debug)
>>>>>>> 30125a2e
    utils.print_title("Patching .app")
    patch_mac_app(qt6=qt6)
    utils.print_title("Re-signing .app")
    sign_mac_app()

    dist_path = pathlib.Path("dist")

    utils.print_title("Running pre-dmg smoke test")
    smoke_test(_mac_bin_path(dist_path), debug=debug, qt6=qt6)

    if skip_packaging:
        return []

    utils.print_title("Building .dmg")
    dmg_makefile_path = REPO_ROOT / "scripts" / "dev" / "Makefile-dmg"
    subprocess.run(['make', '-f', dmg_makefile_path], check=True)

    suffix = "-debug" if debug else ""
    suffix += "-qt6" if qt6 else ""
    dmg_path = dist_path / f'qutebrowser-{qutebrowser.__version__}{suffix}.dmg'
    pathlib.Path('qutebrowser.dmg').rename(dmg_path)

    utils.print_title("Running smoke test")

    try:
        with tempfile.TemporaryDirectory() as tmp:
            tmp_path = pathlib.Path(tmp)
            subprocess.run(['hdiutil', 'attach', dmg_path,
                            '-mountpoint', tmp_path], check=True)
            try:
                smoke_test(_mac_bin_path(tmp_path), debug=debug, qt6=qt6)
            finally:
                print("Waiting 10s for dmg to be detachable...")
                time.sleep(10)
                subprocess.run(['hdiutil', 'detach', tmp_path], check=False)
    except PermissionError as e:
        print(f"Failed to remove tempdir: {e}")

    return [
        Artifact(
            path=dmg_path,
            mimetype='application/x-apple-diskimage',
            description='macOS .dmg'
        )
    ]


def _get_windows_python_path(x64: bool) -> pathlib.Path:
    """Get the path to Python.exe on Windows."""
    parts = str(sys.version_info.major), str(sys.version_info.minor)
    ver = ''.join(parts)
    dot_ver = '.'.join(parts)

    if x64:
        path = rf'SOFTWARE\Python\PythonCore\{dot_ver}\InstallPath'
        fallback = pathlib.Path('C:', f'Python{ver}', 'python.exe')
    else:
        path = rf'SOFTWARE\WOW6432Node\Python\PythonCore\{dot_ver}-32\InstallPath'
        fallback = pathlib.Path('C:', f'Python{ver}-32', 'python.exe')

    try:
        key = winreg.OpenKeyEx(winreg.HKEY_LOCAL_MACHINE, path)
        return pathlib.Path(winreg.QueryValueEx(key, 'ExecutablePath')[0])
    except FileNotFoundError:
        return fallback


def _build_windows_single(
    *, x64: bool,
    qt6: bool,
    skip_packaging: bool,
    debug: bool,
) -> List[Artifact]:
    """Build on Windows for a single architecture."""
    human_arch = '64-bit' if x64 else '32-bit'
    utils.print_title(f"Running pyinstaller {human_arch}")
    dist_path = pathlib.Path("dist")

    arch = "x64" if x64 else "x86"
    out_path = dist_path / f'qutebrowser-{qutebrowser.__version__}-{arch}'
    _maybe_remove(out_path)

    python = _get_windows_python_path(x64=x64)
<<<<<<< HEAD
    call_tox(
        f'pyinstaller-{"64bit" if x64 else "32bit"}',
        '-r',
        python=python,
        debug=debug,
    )
=======
    suffix = "64" if x64 else "32"
    if qt6:
        suffix += "-qt6"
    call_tox(f'pyinstaller-{suffix}', '-r', python=python, debug=debug)
>>>>>>> 30125a2e

    out_pyinstaller = dist_path / "qutebrowser"
    shutil.move(out_pyinstaller, out_path)
    exe_path = out_path / 'qutebrowser.exe'

    utils.print_title(f"Verifying {human_arch} exe")
    verify_windows_exe(exe_path)

    utils.print_title(f"Running {human_arch} smoke test")
    smoke_test(exe_path, debug=debug, qt6=qt6)

    if skip_packaging:
        return []

    utils.print_title(f"Packaging {human_arch}")
    return _package_windows_single(
        nsis_flags=[] if x64 else ['/DX86'],
        out_path=out_path,
        filename_arch='amd64' if x64 else 'win32',
        desc_arch=human_arch,
        desc_suffix='' if x64 else ' (only for 32-bit Windows!)',
        debug=debug,
        qt6=qt6,
    )


def build_windows(
    *, gh_token: str,
    skip_packaging: bool,
    only_32bit: bool,
    only_64bit: bool,
    qt6: bool,
    debug: bool,
) -> List[Artifact]:
    """Build windows executables/setups."""
    utils.print_title("Updating 3rdparty content")
    update_3rdparty.run(nsis=True, ace=False, pdfjs=True, legacy_pdfjs=not qt6,
                        fancy_dmg=False, gh_token=gh_token)

    utils.print_title("Building Windows binaries")

    artifacts = []

    from scripts.dev import gen_versioninfo
    utils.print_title("Updating VersionInfo file")
    gen_versioninfo.main()

    if not only_32bit:
        artifacts += _build_windows_single(
            x64=True,
            skip_packaging=skip_packaging,
            debug=debug,
            qt6=qt6,
        )
    if not only_64bit and not qt6:
        artifacts += _build_windows_single(
            x64=False,
            skip_packaging=skip_packaging,
            debug=debug,
            qt6=qt6,
        )

    return artifacts


def _package_windows_single(
    *,
    nsis_flags: List[str],
    out_path: pathlib.Path,
    desc_arch: str,
    desc_suffix: str,
    filename_arch: str,
    debug: bool,
    qt6: bool,
) -> List[Artifact]:
    """Build the given installer/zip for windows."""
    artifacts = []

    dist_path = pathlib.Path("dist")
    utils.print_subtitle(f"Building {desc_arch} installer...")
    subprocess.run(['makensis.exe',
                    f'/DVERSION={qutebrowser.__version__}', *nsis_flags,
                    'misc/nsis/qutebrowser.nsi'], check=True)

    name_parts = [
        'qutebrowser',
        str(qutebrowser.__version__),
        filename_arch,
    ]
    if debug:
        name_parts.append('debug')
    if qt6:
        name_parts.append('qt6')
    name = '-'.join(name_parts) + '.exe'

    artifacts.append(Artifact(
        path=dist_path / name,
        mimetype='application/vnd.microsoft.portable-executable',
        description=f'Windows {desc_arch} installer{desc_suffix}',
    ))

    utils.print_subtitle(f"Zipping {desc_arch} standalone...")
    zip_name_parts = [
        'qutebrowser',
        str(qutebrowser.__version__),
        'windows',
        'standalone',
        filename_arch,
    ]
    if debug:
        zip_name_parts.append('debug')
    if qt6:
        zip_name_parts.append('qt6')
    zip_name = '-'.join(zip_name_parts) + '.zip'

    zip_path = dist_path / zip_name
    shutil.make_archive(str(zip_path.with_suffix('')), 'zip', 'dist', out_path.name)
    artifacts.append(Artifact(
        path=zip_path,
        mimetype='application/zip',
        description=f'Windows {desc_arch} standalone{desc_suffix}',
    ))

    return artifacts


def build_sdist() -> List[Artifact]:
    """Build an sdist and list the contents."""
    utils.print_title("Building sdist")

    dist_path = pathlib.Path('dist')
    _maybe_remove(dist_path)

    subprocess.run([sys.executable, '-m', 'build'], check=True)

    dist_files = list(dist_path.glob('*.tar.gz'))
    filename = f'qutebrowser-{qutebrowser.__version__}.tar.gz'
    assert dist_files == [dist_path / filename], dist_files
    dist_file = dist_files[0]

    subprocess.run(['gpg', '--detach-sign', '-a', str(dist_file)], check=True)

    by_ext = collections.defaultdict(list)

    with tarfile.open(dist_file) as tar:
        for tarinfo in tar.getmembers():
            if not tarinfo.isfile():
                continue
            path = pathlib.Path(*pathlib.Path(tarinfo.name).parts[1:])
            by_ext[path.suffix].append(path)

    assert '.pyc' not in by_ext

    utils.print_title("sdist contents")

    for ext, paths in sorted(by_ext.items()):
        utils.print_subtitle(ext)
        print('\n'.join(str(p) for p in paths))

    artifacts = [
        Artifact(
            path=dist_file,
            mimetype='application/gzip',
            description='Source release',
        ),
        Artifact(
            path=dist_file.with_suffix(dist_file.suffix + '.asc'),
            mimetype='application/pgp-signature',
            description='Source release - PGP signature',
        ),
    ]

    return artifacts


def test_makefile() -> None:
    """Make sure the Makefile works correctly."""
    utils.print_title("Testing makefile")
    with tempfile.TemporaryDirectory() as tmpdir:
        subprocess.run(['make', '-f', 'misc/Makefile',
                        f'DESTDIR={tmpdir}', 'install'], check=True)


def read_github_token(
    arg_token: Optional[str], *,
    optional: bool = False,
) -> Optional[str]:
    """Read the GitHub API token from disk."""
    if arg_token is not None:
        return arg_token

    token_path = pathlib.Path.home() / '.gh_token'
    if not token_path.exists():
        if optional:
            return None
        else:
            raise Exception(  # pylint: disable=broad-exception-raised
                "GitHub token needed, but ~/.gh_token not found, "
                "and --gh-token not given.")

    token = token_path.read_text(encoding="ascii").strip()
    return token


def github_upload(artifacts: List[Artifact], tag: str, gh_token: str) -> None:
    """Upload the given artifacts to GitHub.

    Args:
        artifacts: A list of Artifacts to upload.
        tag: The name of the release tag
        gh_token: The GitHub token to use
    """
    # pylint: disable=broad-exception-raised
    import github3
    import github3.exceptions
    utils.print_title("Uploading to github...")

    gh = github3.login(token=gh_token)
    repo = gh.repository('qutebrowser', 'qutebrowser')

    release = None  # to satisfy pylint
    for release in repo.releases():
        if release.tag_name == tag:
            break
    else:
        raise Exception(f"No release found for {tag!r}!")

    for artifact in artifacts:
        while True:
            print(f"Uploading {artifact.path}")

            assets = [asset for asset in release.assets()
                      if asset.name == artifact.path.name]
            if assets:
                print(f"Assets already exist: {assets}")
                print("Press enter to continue anyways or Ctrl-C to abort.")
                input()

            try:
                with artifact.path.open('rb') as f:
                    release.upload_asset(
                        artifact.mimetype,
                        artifact.path.name,
                        f,
                        artifact.description,
                    )
            except github3.exceptions.ConnectionError as e:
                utils.print_error(f'Failed to upload: {e}')
                print("Press Enter to retry...", file=sys.stderr)
                input()
                print("Retrying!")

                assets = [asset for asset in release.assets()
                          if asset.name == artifact.path.name]
                if assets:
                    stray_asset = assets[0]
                    print(f"Deleting stray asset {stray_asset.name}")
                    stray_asset.delete()
            else:
                break


def pypi_upload(artifacts: List[Artifact]) -> None:
    """Upload the given artifacts to PyPI using twine."""
    utils.print_title("Uploading to PyPI...")
    run_twine('upload', artifacts)


def twine_check(artifacts: List[Artifact]) -> None:
    """Check packages using 'twine check'."""
    utils.print_title("Running twine check...")
    run_twine('check', artifacts, '--strict')


def run_twine(command: str, artifacts: List[Artifact], *args: str) -> None:
    paths = [a.path for a in artifacts]
    subprocess.run([sys.executable, '-m', 'twine', command, *args, *paths], check=True)


def main() -> None:
    parser = argparse.ArgumentParser()
    parser.add_argument('--skip-docs', action='store_true',
                        help="Don't generate docs")
    parser.add_argument('--gh-token', help="GitHub token to use.",
                        nargs='?')
    parser.add_argument('--upload', action='store_true', required=False,
                        help="Toggle to upload the release to GitHub.")
    parser.add_argument('--no-confirm', action='store_true', required=False,
                        help="Skip confirmation before uploading.")
    parser.add_argument('--skip-packaging', action='store_true', required=False,
                        help="Skip Windows installer/zip generation or macOS DMG.")
    parser.add_argument('--32bit', action='store_true', required=False,
                        help="Skip Windows 64 bit build.", dest='only_32bit')
    parser.add_argument('--64bit', action='store_true', required=False,
                        help="Skip Windows 32 bit build.", dest='only_64bit')
    parser.add_argument('--debug', action='store_true', required=False,
                        help="Build a debug build.")
    parser.add_argument('--qt6', action='store_true', required=False,
                        help="Build against PyQt6")
    args = parser.parse_args()
    utils.change_cwd()

    upload_to_pypi = False

    if args.upload:
        # Fail early when trying to upload without github3 installed
        # or without API token
        import github3  # pylint: disable=unused-import
        gh_token = read_github_token(args.gh_token)
    else:
        gh_token = read_github_token(args.gh_token, optional=True)

    if not misc_checks.check_git():
        utils.print_error("Refusing to do a release with a dirty git tree")
        sys.exit(1)

    if args.skip_docs:
        pathlib.Path("qutebrowser", "html", "doc").mkdir(parents=True, exist_ok=True)
    else:
        run_asciidoc2html()

    if IS_WINDOWS:
        artifacts = build_windows(
            gh_token=gh_token,
            skip_packaging=args.skip_packaging,
            only_32bit=args.only_32bit,
            only_64bit=args.only_64bit,
            qt6=args.qt6,
            debug=args.debug,
        )
    elif IS_MACOS:
        artifacts = build_mac(
            gh_token=gh_token,
            skip_packaging=args.skip_packaging,
            qt6=args.qt6,
            debug=args.debug,
        )
    else:
        test_makefile()
        artifacts = build_sdist()
        twine_check(artifacts)
        upload_to_pypi = True

    if args.upload:
        version_tag = f"v{qutebrowser.__version__}"

        if not args.no_confirm:
            utils.print_title(f"Press enter to release {version_tag}...")
            input()

        assert gh_token is not None
        github_upload(artifacts, version_tag, gh_token=gh_token)
        if upload_to_pypi:
            pypi_upload(artifacts)
    else:
        print()
        utils.print_title("Artifacts")
        for artifact in artifacts:
            print(artifact)


if __name__ == '__main__':
    main()<|MERGE_RESOLUTION|>--- conflicted
+++ resolved
@@ -354,11 +354,7 @@
                         gh_token=gh_token)
 
     utils.print_title("Building .app via pyinstaller")
-<<<<<<< HEAD
-    call_tox('pyinstaller-64bit', '-r', debug=debug)
-=======
-    call_tox(f'pyinstaller-64{"-qt6" if qt6 else ""}', '-r', debug=debug)
->>>>>>> 30125a2e
+    call_tox(f'pyinstaller-64bit{"-qt6" if qt6 else ""}', '-r', debug=debug)
     utils.print_title("Patching .app")
     patch_mac_app(qt6=qt6)
     utils.print_title("Re-signing .app")
@@ -442,19 +438,11 @@
     _maybe_remove(out_path)
 
     python = _get_windows_python_path(x64=x64)
-<<<<<<< HEAD
-    call_tox(
-        f'pyinstaller-{"64bit" if x64 else "32bit"}',
-        '-r',
-        python=python,
-        debug=debug,
-    )
-=======
-    suffix = "64" if x64 else "32"
+    suffix = "64bit" if x64 else "32bit"
     if qt6:
+        # FIXME:qt6 does this regress 391623d5ec983ecfc4512c7305c4b7a293ac3872?
         suffix += "-qt6"
     call_tox(f'pyinstaller-{suffix}', '-r', python=python, debug=debug)
->>>>>>> 30125a2e
 
     out_pyinstaller = dist_path / "qutebrowser"
     shutil.move(out_pyinstaller, out_path)
